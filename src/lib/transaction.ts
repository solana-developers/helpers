import {
  AddressLookupTableAccount,
  Commitment,
  ComputeBudgetProgram,
  Connection,
  Keypair,
  PublicKey,
  SignatureStatus,
  Transaction,
  TransactionInstruction,
  TransactionMessage,
  VersionedTransaction,
<<<<<<< HEAD
  Message,
  MessageV0,
  MessageCompiledInstruction,
=======
>>>>>>> 20bc17f3
} from "@solana/web3.js";
import { getErrorFromRPCResponse } from "./logs";
import {
  Program,
  Idl,
  AnchorProvider,
  EventParser,
  BorshAccountsCoder,
  BorshInstructionCoder,
  BN,
} from "@coral-xyz/anchor";
import * as fs from "fs";
import * as path from "path";

export const confirmTransaction = async (
  connection: Connection,
  signature: string,
  commitment: Commitment = "finalized",
): Promise<string> => {
  const block = await connection.getLatestBlockhash();
  const rpcResponse = await connection.confirmTransaction(
    {
      signature,
      ...block,
    },
    commitment,
  );

  getErrorFromRPCResponse(rpcResponse);

  return signature;
};

// Was getSimulationUnits
// Credit https://twitter.com/stegabob, originally from
// https://x.com/stegaBOB/status/1766662289392889920
export const getSimulationComputeUnits = async (
  connection: Connection,
  instructions: Array<TransactionInstruction>,
  payer: PublicKey,
  lookupTables: Array<AddressLookupTableAccount> | [],
): Promise<number | null> => {
  const testInstructions = [
    // Set an arbitrarily high number in simulation
    // so we can be sure the transaction will succeed
    // and get the real compute units used
    ComputeBudgetProgram.setComputeUnitLimit({ units: 1_400_000 }),
    ...instructions,
  ];

  const testTransaction = new VersionedTransaction(
    new TransactionMessage({
      instructions: testInstructions,
      payerKey: payer,
      // RecentBlockhash can by any public key during simulation
      // since 'replaceRecentBlockhash' is set to 'true' below
      recentBlockhash: PublicKey.default.toString(),
    }).compileToV0Message(lookupTables),
  );

  const rpcResponse = await connection.simulateTransaction(testTransaction, {
    replaceRecentBlockhash: true,
    sigVerify: false,
  });

  if (rpcResponse?.value?.err) {
    const logs = rpcResponse.value.logs?.join("\n  • ") || "No logs available";
    throw new Error(`Transaction simulation failed:\n  •${logs}`);
  }

  return rpcResponse.value.unitsConsumed || null;
};

/**
 * Constants for transaction retry configuration
 */
export const RETRY_INTERVAL_MS = 2000;
export const MAX_RETRIES = 30;

/**
 * Represents the different states of a transaction during its lifecycle
 * @property status - The current status of the transaction
 * @property signature - The transaction signature (only present when status is "sent")
 * @property result - The signature status (only present when status is "confirmed")
 */
export type TxStatusUpdate =
  | { status: "created" }
  | { status: "signed" }
  | { status: "sent"; signature: string }
  | { status: "confirmed"; result: SignatureStatus };

/**
 * Configuration options for transaction retry mechanism
 * @property maxRetries - Maximum number of retry attempts
 * @property initialDelayMs - Delay between retries in milliseconds
 * @property commitment - Desired commitment level for the transaction
 * @property skipPreflight - Whether to skip transaction simulation
 * @property onStatusUpdate - Callback function to receive transaction status updates
 */
export type SendTransactionOptions = Partial<{
  maxRetries: number;
  initialDelayMs: number;
  commitment: Commitment;
  onStatusUpdate: (status: TxStatusUpdate) => void;
  skipPreflight: boolean;
}>;

/**
 * Configuration for compute unit buffer calculation
 * @property multiplier - Multiply simulated units by this value (e.g., 1.1 adds 10%)
 * @property fixed - Add this fixed amount of compute units
 */
export type ComputeUnitBuffer = {
  multiplier?: number;
  fixed?: number;
};

/**
 * Default configuration values for transaction sending
 */
export const DEFAULT_SEND_OPTIONS: Required<
  Omit<SendTransactionOptions, "onStatusUpdate">
> = {
  maxRetries: MAX_RETRIES,
  initialDelayMs: RETRY_INTERVAL_MS,
  commitment: "confirmed",
  skipPreflight: true,
};

/**
 * Sends a transaction with automatic retries and status updates
 *
 * @param connection - The Solana connection object
 * @param transaction - The transaction to send
 * @param signers - Array of signers needed for the transaction
 * @param options - Optional configuration for the retry mechanism
 *
 * @returns Promise that resolves to the transaction signature
 *
 * @remarks
 * This function implements a robust retry mechanism that:
 * 1. Signs the transaction (if signers are provided)
 * 2. Sends the transaction only once
 * 3. Monitors the transaction status until confirmation
 * 4. Retries on failure with a fixed delay
 * 5. Provides detailed status updates through the callback
 *
 * The function uses default values that can be partially overridden through the options parameter.
 * Default values are defined in DEFAULT_SEND_OPTIONS.
 *
 * Status updates include:
 * - "created": Initial transaction state
 * - "signed": Transaction has been signed
 * - "sent": Transaction has been sent (includes signature)
 * - "confirmed": Transaction is confirmed or finalized
 *
 * @throws Error if the transaction fails after all retry attempts
 *
 * @example
 * ```typescript
 * const signature = await sendTransactionWithRetry(
 *   connection,
 *   transaction,
 *   signers,
 *   {
 *     onStatusUpdate: (status) => console.log(status),
 *     commitment: "confirmed"
 *   }
 * );
 * ```
 */
export async function sendTransactionWithRetry(
  connection: Connection,
  transaction: Transaction,
  signers: Keypair[],
  {
    maxRetries = DEFAULT_SEND_OPTIONS.maxRetries,
    initialDelayMs = DEFAULT_SEND_OPTIONS.initialDelayMs,
    commitment = DEFAULT_SEND_OPTIONS.commitment,
    skipPreflight = DEFAULT_SEND_OPTIONS.skipPreflight,
    onStatusUpdate = () => {},
  }: SendTransactionOptions = {},
): Promise<string> {
  onStatusUpdate?.({ status: "created" });

  // Sign the transaction
  if (signers.length > 0) {
    transaction.sign(...signers);
  }

  onStatusUpdate?.({ status: "signed" });

  let signature: string | null = null;
  let status: SignatureStatus | null = null;
  let retries = 0;

  while (retries < maxRetries) {
    try {
      // Send transaction if not sent yet
      if (!signature) {
        signature = await connection.sendRawTransaction(
          transaction.serialize(),
          {
            skipPreflight,
            preflightCommitment: commitment,
            maxRetries: 0,
          },
        );
        onStatusUpdate?.({ status: "sent", signature });
      }

      // Check status
      const response = await connection.getSignatureStatus(signature);
      if (response?.value) {
        status = response.value;

        if (
          status.confirmationStatus === "confirmed" ||
          status.confirmationStatus === "finalized"
        ) {
          onStatusUpdate?.({ status: "confirmed", result: status });
          return signature;
        }
      }
    } catch (error: unknown) {
      if (error instanceof Error) {
        console.log(`Attempt ${retries + 1} failed:`, error.message);
      } else {
        console.log(`Attempt ${retries + 1} failed:`, error);
      }
    }

    retries++;
    if (retries < maxRetries) {
      await new Promise((resolve) => setTimeout(resolve, initialDelayMs));
    }
  }

  throw new Error(`Transaction failed after ${maxRetries} attempts`);
}

/**
 * Prepares a transaction by adding compute budget instructions
 *
 * @param connection - The Solana connection object
 * @param tx - The transaction to prepare
 * @param payer - The public key of the transaction payer
 * @param priorityFee - Priority fee in microLamports (default: 1000)
 * @param computeUnitBuffer - Optional buffer to add to simulated compute units
 *
 * @remarks
 * This function:
 * 1. Adds a compute unit price instruction with the specified priority fee
 * 2. Simulates the transaction to determine required compute units
 * 3. Applies any specified compute unit buffers
 * 4. Adds a compute unit limit instruction based on the simulation
 *
 * The compute unit buffer can be specified as:
 * - A multiplier (e.g., 1.1 adds 10% to simulated units)
 * - A fixed value (e.g., 1000 adds 1000 compute units)
 * - Both (multiplier is applied first, then fixed value is added)
 *
 * Priority Fees:
 * To find an appropriate priority fee, refer to your RPC provider's documentation:
 * - Helius: https://docs.helius.dev/solana-apis/priority-fee-api
 * - Triton: https://docs.triton.one/chains/solana/improved-priority-fees-api
 * - Quicknode: https://www.quicknode.com/docs/solana/qn_estimatePriorityFees
 *
 * @throws If the transaction simulation fails
 *
 * @example
 * ```typescript
 * // Add 10% buffer plus 1000 fixed compute units
 * await prepareTransactionWithCompute(
 *   connection,
 *   transaction,
 *   payer.publicKey,
 *   1000,
 *   { multiplier: 1.1, fixed: 1000 }
 * );
 * ```
 */
export async function prepareTransactionWithCompute(
  connection: Connection,
  tx: Transaction,
  payer: PublicKey,
  priorityFee: number = 1000,
  computeUnitBuffer: ComputeUnitBuffer = {},
): Promise<void> {
  tx.add(
    ComputeBudgetProgram.setComputeUnitPrice({
      microLamports: priorityFee,
    }),
  );

  const simulatedCompute = await getSimulationComputeUnits(
    connection,
    tx.instructions,
    payer,
    [],
  );

  if (simulatedCompute === null) {
    throw new Error("Failed to simulate compute units");
  }

  console.log("Simulated compute units", simulatedCompute);

  // Apply buffer to compute units
  let finalComputeUnits = simulatedCompute;
  if (computeUnitBuffer.multiplier) {
    finalComputeUnits = Math.floor(
      finalComputeUnits * computeUnitBuffer.multiplier,
    );
  }
  if (computeUnitBuffer.fixed) {
    finalComputeUnits += computeUnitBuffer.fixed;
  }

  console.log("Final compute units (with buffer)", finalComputeUnits);

  tx.add(
    ComputeBudgetProgram.setComputeUnitLimit({
      units: finalComputeUnits,
    }),
  );
<<<<<<< HEAD
}

/**
 * Fetches and parses an account's data using an Anchor IDL file
 *
 * @param idlPath - Path to the IDL JSON file
 * @param accountName - The name of the account as defined in the IDL
 * @param accountAddress - The public key of the account to fetch
 * @param connection - Optional connection object (uses default provider if not specified)
 * @returns The decoded account data
 *
 * @throws If the IDL file doesn't exist or account cannot be decoded
 */
export async function getIdlParsedAccountData<T = any>(
  idlPath: string,
  accountName: string,
  accountAddress: PublicKey,
  connection?: Connection,
): Promise<T> {
  // Load and parse IDL file
  const idlFile = fs.readFileSync(path.resolve(idlPath), "utf8");
  const idl = JSON.parse(idlFile) as Idl;

  // Get or create provider
  const provider = connection
    ? new AnchorProvider(connection, AnchorProvider.env().wallet, {})
    : AnchorProvider.env();

  // Create program
  const program = new Program(idl, provider);

  const accountInfo = await provider.connection.getAccountInfo(accountAddress);

  if (!accountInfo) {
    throw new Error(`Account ${accountAddress.toString()} not found`);
  }

  return program.coder.accounts.decode(accountName, accountInfo.data) as T;
}

/**
 * Parses Anchor events from a transaction
 *
 * @param idlPath - Path to the IDL JSON file
 * @param signature - Transaction signature to parse events from
 * @param connection - Optional connection object (uses default provider if not specified)
 * @returns Array of parsed events with their name and data
 */
export async function parseAnchorTransactionEvents(
  idlPath: string,
  signature: string,
  connection?: Connection,
): Promise<
  Array<{
    name: string;
    data: any;
  }>
> {
  const idlFile = fs.readFileSync(path.resolve(idlPath), "utf8");
  const idl = JSON.parse(idlFile) as Idl;

  const provider = connection
    ? new AnchorProvider(connection, AnchorProvider.env().wallet, {})
    : AnchorProvider.env();

  const program = new Program(idl, provider);
  const parser = new EventParser(program.programId, program.coder);

  const transaction = await provider.connection.getTransaction(signature, {
    commitment: "confirmed",
  });

  if (!transaction?.meta?.logMessages) {
    return [];
  }

  const events: Array<{ name: string; data: any }> = [];
  for (const event of parser.parseLogs(transaction.meta.logMessages)) {
    events.push({
      name: event.name,
      data: event.data,
    });
  }

  return events;
}

/**
 * Account involved in an instruction
 */
type InvolvedAccount = {
  name: string;
  pubkey: string;
  isSigner: boolean;
  isWritable: boolean;
  data?: Record<string, any>; // Decoded account data if it's a program account
};

/**
 * Decoded Anchor instruction with all involved accounts
 */
export type DecodedAnchorInstruction = {
  name: string;
  type: string;
  data: Record<string, any>;
  accounts: InvolvedAccount[];
  toString: () => string;
};

/**
 * Decoded Anchor transaction containing all instructions and their accounts
 */
export type DecodedTransaction = {
  instructions: DecodedAnchorInstruction[];
  toString: () => string;
};

/**
 * Decodes all Anchor instructions and their involved accounts in a transaction
 */
export async function decodeAnchorTransaction(
  idlPath: string,
  signature: string,
  connection?: Connection,
): Promise<DecodedTransaction> {
  const idlFile = fs.readFileSync(path.resolve(idlPath), "utf8");
  const idl = JSON.parse(idlFile) as Idl;

  const provider = connection
    ? new AnchorProvider(connection, AnchorProvider.env().wallet, {})
    : AnchorProvider.env();

  const program = new Program(idl, provider);
  const accountsCoder = new BorshAccountsCoder(idl);
  const instructionCoder = new BorshInstructionCoder(idl);

  const transaction = await provider.connection.getTransaction(signature, {
    commitment: "confirmed",
    maxSupportedTransactionVersion: 0,
  });

  if (!transaction) {
    throw new Error(`Transaction ${signature} not found`);
  }

  const decodedInstructions: DecodedAnchorInstruction[] = [];

  // Decode instructions
  const message = transaction.transaction.message;
  const instructions =
    "version" in message
      ? message.compiledInstructions
      : (message as Message).instructions;
  const accountKeys = message.getAccountKeys();

  for (const ix of instructions) {
    const programId = accountKeys.get(
      "programIdIndex" in ix
        ? (ix as MessageCompiledInstruction).programIdIndex
        : (ix as any).programId,
    );

    if (!programId) continue;
    if (programId.equals(program.programId)) {
      try {
        const decoded = instructionCoder.decode(Buffer.from(ix.data));
        if (decoded) {
          const ixType = idl.instructions.find((i) => i.name === decoded.name);
          const accountIndices =
            "accounts" in ix ? ix.accounts : ix.accountKeyIndexes;

          // Get all accounts involved in this instruction
          const accounts: InvolvedAccount[] = await Promise.all(
            accountIndices.map(async (index, i) => {
              const pubkey = accountKeys.get(index);
              if (!pubkey) return null;
              const accountMeta = ixType?.accounts[i];
              const accountInfo =
                await provider.connection.getAccountInfo(pubkey);

              let accountData;
              if (accountInfo?.owner.equals(program.programId)) {
                try {
                  const accountType = idl.accounts?.find((acc) =>
                    accountInfo.data
                      .slice(0, 8)
                      .equals(accountsCoder.accountDiscriminator(acc.name)),
                  );
                  if (accountType) {
                    accountData = accountsCoder.decode(
                      accountType.name,
                      accountInfo.data,
                    );
                  }
                } catch (e) {
                  console.log(`Failed to decode account data: ${e}`);
                }
              }

              return {
                name: accountMeta?.name || `account_${i}`,
                pubkey: pubkey.toString(),
                isSigner:
                  message.staticAccountKeys.findIndex((k) => k.equals(pubkey)) <
                    message.header.numRequiredSignatures || false,
                isWritable: message.isAccountWritable(index),
                ...(accountData && { data: accountData }),
              };
            }),
          );

          decodedInstructions.push({
            name: decoded.name,
            type: ixType ? JSON.stringify(ixType.args) : "unknown",
            data: decoded.data,
            accounts,
            toString: function () {
              let output = `\nInstruction: ${this.name}\n`;
              output += `├─ Arguments: ${JSON.stringify(
                formatData(this.data),
              )}\n`;
              output += `└─ Accounts:\n`;
              this.accounts.forEach((acc) => {
                output += `   ├─ ${acc.name}:\n`;
                output += `   │  ├─ Address: ${acc.pubkey}\n`;
                output += `   │  ├─ Signer: ${acc.isSigner}\n`;
                output += `   │  ├─ Writable: ${acc.isWritable}\n`;
                if (acc.data) {
                  output += `   │  └─ Data: ${JSON.stringify(
                    formatData(acc.data),
                  )}\n`;
                }
              });
              return output;
            },
          });
        }
      } catch (e) {
        console.log(`Failed to decode instruction: ${e}`);
      }
    }
  }

  return {
    instructions: decodedInstructions,
    toString: function (this: DecodedTransaction) {
      let output = "\n=== Decoded Transaction ===\n";
      this.instructions.forEach((ix, index) => {
        output += `\nInstruction ${index + 1}:${ix.toString()}`;
      });
      return output;
    },
  };
}

// Helper function to format data
function formatData(data: any): any {
  if (data instanceof BN) {
    return `<BN: ${data.toString()}>`;
  }
  if (Array.isArray(data)) {
    return data.map(formatData);
  }
  if (typeof data === "object" && data !== null) {
    return Object.fromEntries(
      Object.entries(data).map(([k, v]) => [k, formatData(v)]),
    );
  }
  return data;
=======
>>>>>>> 20bc17f3
}<|MERGE_RESOLUTION|>--- conflicted
+++ resolved
@@ -10,12 +10,9 @@
   TransactionInstruction,
   TransactionMessage,
   VersionedTransaction,
-<<<<<<< HEAD
   Message,
   MessageV0,
   MessageCompiledInstruction,
-=======
->>>>>>> 20bc17f3
 } from "@solana/web3.js";
 import { getErrorFromRPCResponse } from "./logs";
 import {
@@ -86,6 +83,11 @@
     throw new Error(`Transaction simulation failed:\n  •${logs}`);
   }
 
+  if (rpcResponse?.value?.err) {
+    const logs = rpcResponse.value.logs?.join("\n  • ") || "No logs available";
+    throw new Error(`Transaction simulation failed:\n  •${logs}`);
+  }
+
   return rpcResponse.value.unitsConsumed || null;
 };
 
@@ -342,7 +344,6 @@
       units: finalComputeUnits,
     }),
   );
-<<<<<<< HEAD
 }
 
 /**
@@ -612,6 +613,4 @@
     );
   }
   return data;
-=======
->>>>>>> 20bc17f3
 }