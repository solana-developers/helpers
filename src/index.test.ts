--- conflicted
+++ resolved
@@ -8,12 +8,9 @@
   getExplorerLink,
   confirmTransaction,
   makeKeypairs,
-<<<<<<< HEAD
   initializeKeypairOptions,
   initializeKeypair,
-=======
   getLogs,
->>>>>>> 31d24764
 } from "./index";
 import {
   Connection,
@@ -187,21 +184,21 @@
   });
 });
 
-<<<<<<< HEAD
 describe("initializeKeypair", () => {
   const connection = new Connection(LOCALHOST);
   const keypairVariableName = "TEMP_KEYPAIR";
 
   test("generates a new keypair and airdrops needed amount", async () => {
-
     const options: initializeKeypairOptions = {
       variableName: keypairVariableName,
-  };
+    };
 
     const signerFirstLoad = await initializeKeypair(connection, options);
 
     // Check balance
-    const firstBalanceLoad = await connection.getBalance(signerFirstLoad.publicKey);
+    const firstBalanceLoad = await connection.getBalance(
+      signerFirstLoad.publicKey,
+    );
     assert.ok(firstBalanceLoad > 0);
 
     // Check that the environment variable was created
@@ -218,7 +215,9 @@
     assert.ok(signerFirstLoad.publicKey.equals(signerSecondLoad.publicKey));
 
     // Check balance has not changed
-    const secondBalanceLoad = await connection.getBalance(signerSecondLoad.publicKey);
+    const secondBalanceLoad = await connection.getBalance(
+      signerSecondLoad.publicKey,
+    );
     assert.equal(firstBalanceLoad, secondBalanceLoad);
 
     // Check there is a secret key
@@ -226,15 +225,53 @@
 
     deleteFile(".env");
   });
-
-});
-
-describe("requestAndConfirmAirdrop", () => {
-  test("Checking the balance after requestAndConfirmAirdrop", async () => {
-=======
+});
+
+describe("initializeKeypair", () => {
+  const connection = new Connection(LOCALHOST);
+  const keypairVariableName = "TEMP_KEYPAIR";
+
+  test("generates a new keypair and airdrops needed amount", async () => {
+    const options: initializeKeypairOptions = {
+      variableName: keypairVariableName,
+    };
+
+    const signerFirstLoad = await initializeKeypair(connection, options);
+
+    // Check balance
+    const firstBalanceLoad = await connection.getBalance(
+      signerFirstLoad.publicKey,
+    );
+    assert.ok(firstBalanceLoad > 0);
+
+    // Check that the environment variable was created
+    dotenv.config();
+    const secretKeyString = process.env[keypairVariableName];
+    if (!secretKeyString) {
+      throw new Error(`${secretKeyString} not found in environment`);
+    }
+
+    // Now reload the environment and check it matches our test keypair
+    const signerSecondLoad = await initializeKeypair(connection, options);
+
+    // Check the keypair is the same
+    assert.ok(signerFirstLoad.publicKey.equals(signerSecondLoad.publicKey));
+
+    // Check balance has not changed
+    const secondBalanceLoad = await connection.getBalance(
+      signerSecondLoad.publicKey,
+    );
+    assert.equal(firstBalanceLoad, secondBalanceLoad);
+
+    // Check there is a secret key
+    assert.ok(signerSecondLoad.secretKey);
+
+    deleteFile(".env");
+  });
+});
+
 describe("airdropIfRequired", () => {
   test("Checking the balance after airdropIfRequired", async () => {
->>>>>>> 31d24764
     const keypair = Keypair.generate();
     const connection = new Connection(LOCALHOST);
     const originalBalance = await connection.getBalance(keypair.publicKey);
