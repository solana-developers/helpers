import { Cluster, Connection, Keypair, PublicKey } from "@solana/web3.js";
import base58 from "bs58";
import path from "path";
import { readFile, appendFile } from "fs/promises";
const log = console.log;

// Default value from Solana CLI
const DEFAULT_FILEPATH = "~/.config/solana/id.json";

export const keypairToSecretKeyJSON = (keypair: Keypair): string => {
  return JSON.stringify(Array.from(keypair.secretKey));
};

export const getCustomErrorMessage = (
  possibleProgramErrors: Array<string>,
  errorMessage: string,
): string | null => {
  const customErrorExpression =
    /.*custom program error: 0x(?<errorNumber>[0-9abcdef]+)/;

  let match = customErrorExpression.exec(errorMessage);
  const errorNumberFound = match?.groups?.errorNumber;
  if (!errorNumberFound) {
    return null;
  }
  // errorNumberFound is a base16 string
  const errorNumber = parseInt(errorNumberFound, 16);
  return possibleProgramErrors[errorNumber] || null;
};

const encodeURL = (baseUrl: string, searchParams: Record<string, string>) => {
  // This was a little new to me, but it's the
  // recommended way to build URLs with query params
  // (and also means you don't have to do any encoding)
  // https://developer.mozilla.org/en-US/docs/Web/API/URLSearchParams
  const url = new URL(baseUrl);
  url.search = new URLSearchParams(searchParams).toString();
  return url.toString();
};

export const getExplorerLink = (
  linkType: "transaction" | "tx" | "address" | "block",
  id: string,
  cluster: Cluster | "localnet" = "mainnet-beta",
): string => {
  const searchParams: Record<string, string> = {};
  if (cluster !== "mainnet-beta") {
    if (cluster === "localnet") {
      // localnet technically isn't a cluster, so requires special handling
      searchParams["cluster"] = "custom";
      searchParams["customUrl"] = "http://localhost:8899";
    } else {
      searchParams["cluster"] = cluster;
    }
  }
  let baseUrl: string = "";
  if (linkType === "address") {
    baseUrl = `https://explorer.solana.com/address/${id}`;
  }
  if (linkType === "transaction" || linkType === "tx") {
    baseUrl = `https://explorer.solana.com/tx/${id}`;
  }
  if (linkType === "block") {
    baseUrl = `https://explorer.solana.com/block/${id}`;
  }
  return encodeURL(baseUrl, searchParams);
};

export const getKeypairFromFile = async (filepath?: string) => {
  // Work out correct file name
  if (!filepath) {
    filepath = DEFAULT_FILEPATH;
  }
  if (filepath[0] === "~") {
    const home = process.env.HOME || null;
    if (home) {
      filepath = path.join(home, filepath.slice(1));
    }
  }

  // Get contents of file
  let fileContents: string;
  try {
    const fileContentsBuffer = await readFile(filepath);
    fileContents = fileContentsBuffer.toString();
  } catch (error) {
    throw new Error(`Could not read keypair from file at '${filepath}'`);
  }

  // Parse contents of file
  let parsedFileContents: Uint8Array;
  try {
    parsedFileContents = Uint8Array.from(JSON.parse(fileContents));
  } catch (thrownObject) {
    const error = thrownObject as Error;
    if (!error.message.includes("Unexpected token")) {
      throw error;
    }
    throw new Error(`Invalid secret key file at '${filepath}'!`);
  }
  return Keypair.fromSecretKey(parsedFileContents);
};

export const getKeypairFromEnvironment = (variableName: string) => {
  const secretKeyString = process.env[variableName];
  if (!secretKeyString) {
    throw new Error(`Please set '${variableName}' in environment.`);
  }

  // Try the shorter base58 format first
  let decodedSecretKey: Uint8Array;
  try {
    decodedSecretKey = base58.decode(secretKeyString);
    return Keypair.fromSecretKey(decodedSecretKey);
  } catch (throwObject) {
    const error = throwObject as Error;
    if (!error.message.includes("Non-base58 character")) {
      throw new Error(
        `Invalid secret key in environment variable '${variableName}'!`,
      );
    }
  }

  // Try the longer JSON format
  try {
    decodedSecretKey = Uint8Array.from(JSON.parse(secretKeyString));
  } catch (error) {
    throw new Error(
      `Invalid secret key in environment variable '${variableName}'!`,
    );
  }
  return Keypair.fromSecretKey(decodedSecretKey);
};

export const addKeypairToEnvFile = async (
  keypair: Keypair,
  variableName: string,
  fileName?: string,
) => {
  if (!fileName) {
    fileName = ".env";
  }
  const existingSecretKey = process.env[variableName];
  if (existingSecretKey) {
    throw new Error(`'${variableName}' already exists in env file.`);
  }
  const secretKeyString = keypairToSecretKeyJSON(keypair);
  await appendFile(fileName, `\n${variableName}=${secretKeyString}`);
};

export const requestAndConfirmAirdrop = async (
  connection: Connection,
  publicKey: PublicKey,
  amount: number,
) => {
  let airdropTransactionSignature = await connection.requestAirdrop(
    publicKey,
    amount,
  );
  // Wait for airdrop confirmation
  const latestBlockHash = await connection.getLatestBlockhash();
  await connection.confirmTransaction(
    {
      blockhash: latestBlockHash.blockhash,
      lastValidBlockHeight: latestBlockHash.lastValidBlockHeight,
      signature: airdropTransactionSignature,
    },
    "finalized",
  );
  return connection.getBalance(publicKey, "finalized");
};

export const requestAndConfirmAirdropIfRequired = async (
  connection: Connection,
  publicKey: PublicKey,
  airdropAmount: number,
  minimumBalance: number,
): Promise<number> => {
  const balance = await connection.getBalance(publicKey, "confirmed");
  if (balance < minimumBalance) {
    return requestAndConfirmAirdrop(connection, publicKey, airdropAmount);
  }
  return balance;
};

<<<<<<< HEAD
export const confirmTransaction = async (
  connection: Connection,
  signature: string,
): Promise<string> => {
  const block = await connection.getLatestBlockhash();
  const res = await connection.confirmTransaction({
    signature,
    ...block,
  });

  /**
   * note: `confirmTransaction` does not throw an error if the confirmation does not succeed,
   * but rather a `TransactionError` object. so we handle that here
   *
   * https://solana-labs.github.io/solana-web3.js/classes/Connection.html#confirmTransaction.confirmTransaction-1
   */
  if (!!res.value.err) throw Error(res.value.err.toString());

  return signature;
=======
// Shout out to deanmlittle for this technique
export const makeKeypairs = (amount: number): Array<Keypair> => {
  return Array.from({ length: amount }, () => Keypair.generate());
>>>>>>> 6b5bd521
};<|MERGE_RESOLUTION|>--- conflicted
+++ resolved
@@ -183,7 +183,6 @@
   return balance;
 };
 
-<<<<<<< HEAD
 export const confirmTransaction = async (
   connection: Connection,
   signature: string,
@@ -203,9 +202,9 @@
   if (!!res.value.err) throw Error(res.value.err.toString());
 
   return signature;
-=======
+};
+
 // Shout out to deanmlittle for this technique
 export const makeKeypairs = (amount: number): Array<Keypair> => {
   return Array.from({ length: amount }, () => Keypair.generate());
->>>>>>> 6b5bd521
 };