--- conflicted
+++ resolved
@@ -3,13 +3,8 @@
   "compilerOptions": {
     "outDir": "dist",
     "target": "es2022",
-<<<<<<< HEAD
-    "moduleResolution": "NodeNext",
-    "module": "NodeNext",
-=======
     "moduleResolution": "Bundler",
     "module": "ES2022",
->>>>>>> 30233733
     "esModuleInterop": true,
     "forceConsistentCasingInFileNames": true,
     "strict": true,
